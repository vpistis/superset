--- conflicted
+++ resolved
@@ -54,7 +54,6 @@
   }
 
   onClick() {
-<<<<<<< HEAD
     console.log('in onclick')
     // const { timeout } = this.props;
     // const msg = this.renderInvalidColumnMessage();
@@ -87,25 +86,6 @@
     // } else {
     //   this.visualize();
     // }
-=======
-    const { timeout } = this.props;
-    const msg = this.renderInvalidColumnMessage();
-    if (Math.round(this.getQueryDuration()) > timeout) {
-      Modal.confirm({
-        title: t('Explore'),
-        content: this.renderTimeoutWarning(),
-        onOk: this.visualize,
-        icon: null,
-      });
-    } else if (msg) {
-      Modal.warning({
-        title: t('Explore'),
-        content: msg,
-      });
-    } else {
-      this.visualize();
-    }
->>>>>>> 13719399
   }
 
   getColumns() {
