/**
 * Licensed to the Apache Software Foundation (ASF) under one
 * or more contributor license agreements.  See the NOTICE file
 * distributed with this work for additional information
 * regarding copyright ownership.  The ASF licenses this file
 * to you under the Apache License, Version 2.0 (the
 * "License"); you may not use this file except in compliance
 * with the License.  You may obtain a copy of the License at
 *
 *   http://www.apache.org/licenses/LICENSE-2.0
 *
 * Unless required by applicable law or agreed to in writing,
 * software distributed under the License is distributed on an
 * "AS IS" BASIS, WITHOUT WARRANTIES OR CONDITIONS OF ANY
 * KIND, either express or implied.  See the License for the
 * specific language governing permissions and limitations
 * under the License.
 */
import React, {
  FunctionComponent,
  useState,
  ReactNode,
  useMemo,
  useEffect,
} from 'react';
import { styled, SupersetClient, t } from '@superset-ui/core';
import { Select } from 'src/components';
import { FormLabel } from 'src/components/Form';
import Icons from 'src/components/Icons';
import DatabaseSelector, {
  DatabaseObject,
} from 'src/components/DatabaseSelector';
import RefreshLabel from 'src/components/RefreshLabel';
import CertifiedIcon from 'src/components/CertifiedIcon';
import WarningIconWithTooltip from 'src/components/WarningIconWithTooltip';

const TableSelectorWrapper = styled.div`
  ${({ theme }) => `
    .refresh {
      display: flex;
      align-items: center;
      width: 30px;
      margin-left: ${theme.gridUnit}px;
      margin-top: ${theme.gridUnit * 5}px;
    }

    .section {
      display: flex;
      flex-direction: row;
      align-items: center;
    }

    .divider {
      border-bottom: 1px solid ${theme.colors.secondary.light5};
      margin: 15px 0;
    }

    .table-length {
      color: ${theme.colors.grayscale.light1};
    }

    .select {
      flex: 1;
    }
  `}
`;

const TableLabel = styled.span`
  align-items: center;
  display: flex;
  white-space: nowrap;

  svg,
  small {
    margin-right: ${({ theme }) => theme.gridUnit}px;
  }
`;

interface TableSelectorProps {
  clearable?: boolean;
  database?: DatabaseObject;
  formMode?: boolean;
  getDbList?: (arg0: any) => {};
  handleError: (msg: string) => void;
  isDatabaseSelectEnabled?: boolean;
  onDbChange?: (db: DatabaseObject) => void;
  onSchemaChange?: (schema?: string) => void;
  onSchemasLoad?: () => void;
  onTableChange?: (tableName?: string, schema?: string) => void;
  onTablesLoad?: (options: Array<any>) => void;
  readOnly?: boolean;
  schema?: string;
  sqlLabMode?: boolean;
  tableName?: string;
}

interface Table {
  label: string;
  value: string;
  type: string;
  extra?: {
    certification?: {
      certified_by: string;
      details: string;
    };
    warning_markdown?: string;
  };
}

interface TableOption {
  label: JSX.Element;
  text: string;
  value: string;
}

const TableOption = ({ table }: { table: Table }) => {
  const { label, type, extra } = table;
  return (
    <TableLabel title={label}>
      {type === 'view' ? (
        <Icons.Eye iconSize="m" />
      ) : (
        <Icons.Table iconSize="m" />
      )}
      {extra?.certification && (
        <CertifiedIcon
          certifiedBy={extra.certification.certified_by}
          details={extra.certification.details}
          size="l"
        />
      )}
      {extra?.warning_markdown && (
        <WarningIconWithTooltip
          warningMarkdown={extra.warning_markdown}
          size="l"
        />
      )}
      {label}
    </TableLabel>
  );
};

const TableSelector: FunctionComponent<TableSelectorProps> = ({
  database,
  formMode = false,
  getDbList,
  handleError,
  isDatabaseSelectEnabled = true,
  onDbChange,
  onSchemaChange,
  onSchemasLoad,
  onTableChange,
  onTablesLoad,
  readOnly = false,
  schema,
  sqlLabMode = true,
  tableName,
}) => {
  const [currentDatabase, setCurrentDatabase] = useState<
    DatabaseObject | undefined
  >(database);
  const [currentSchema, setCurrentSchema] = useState<string | undefined>(
    schema,
  );
  const [currentTable, setCurrentTable] = useState<TableOption | undefined>();
  const [refresh, setRefresh] = useState(0);
  const [previousRefresh, setPreviousRefresh] = useState(0);
  const [loadingTables, setLoadingTables] = useState(false);
  const [tableOptions, setTableOptions] = useState<TableOption[]>([]);

  useEffect(() => {
    // reset selections
    if (database === undefined) {
      setCurrentDatabase(undefined);
      setCurrentSchema(undefined);
      setCurrentTable(undefined);
    }
  }, [database]);

  useEffect(() => {
    if (currentDatabase && currentSchema) {
      setLoadingTables(true);
      const encodedSchema = encodeURIComponent(currentSchema);
      const forceRefresh = refresh !== previousRefresh;
      // TODO: Would be nice to add pagination in a follow-up. Needs endpoint changes.
      const endpoint = encodeURI(
        `/superset/tables/${currentDatabase.id}/${encodedSchema}/undefined/${forceRefresh}/`,
      );

      if (previousRefresh !== refresh) {
        setPreviousRefresh(refresh);
      }

      SupersetClient.get({ endpoint })
        .then(({ json }) => {
          const options: TableOption[] = [];
          let currentTable;
          json.options.forEach((table: Table) => {
            const option = {
              value: table.value,
              label: <TableOption table={table} />,
              text: table.label,
            };
            options.push(option);
            if (table.label === tableName) {
              currentTable = option;
            }
          });
          if (onTablesLoad) {
            onTablesLoad(json.options);
          }
          setTableOptions(
            options.sort((a: { text: string }, b: { text: string }) =>
              a.text.localeCompare(b.text),
            ),
          );
          setCurrentTable(currentTable);
          setLoadingTables(false);
        })
        .catch(e => {
          setLoadingTables(false);
          handleError(t('There was an error loading the tables'));
        });
    }
    // We are using the refresh state to re-trigger the query
    // previousRefresh should be out of dependencies array
    // eslint-disable-next-line react-hooks/exhaustive-deps
<<<<<<< HEAD
  }, [currentDbId, currentSchema, onTablesLoad, refresh, currentTable]);
=======
  }, [currentDatabase, currentSchema, onTablesLoad, refresh]);
>>>>>>> c2e1ab65

  function renderSelectRow(select: ReactNode, refreshBtn: ReactNode) {
    return (
      <div className="section">
        <span className="select">{select}</span>
        <span className="refresh">{refreshBtn}</span>
      </div>
    );
  }

  const internalTableChange = (table?: TableOption) => {
    setCurrentTable(table);
    if (onTableChange && currentSchema) {
      onTableChange(table?.value, currentSchema);
    }
  };

  const internalDbChange = (db: DatabaseObject) => {
    setCurrentDatabase(db);
    if (onDbChange) {
      onDbChange(db);
    }
  };

  const internalSchemaChange = (schema?: string) => {
    setCurrentSchema(schema);
    if (onSchemaChange) {
      onSchemaChange(schema);
    }
    internalTableChange(undefined);
  };

  function renderDatabaseSelector() {
    return (
      <DatabaseSelector
        key={currentDatabase?.id}
        db={currentDatabase}
        formMode={formMode}
        getDbList={getDbList}
        handleError={handleError}
        onDbChange={readOnly ? undefined : internalDbChange}
        onSchemaChange={readOnly ? undefined : internalSchemaChange}
        onSchemasLoad={onSchemasLoad}
        schema={currentSchema}
        sqlLabMode={sqlLabMode}
        isDatabaseSelectEnabled={isDatabaseSelectEnabled && !readOnly}
        readOnly={readOnly}
      />
    );
  }

  const handleFilterOption = useMemo(
    () => (search: string, option: TableOption) => {
      const searchValue = search.trim().toLowerCase();
      const { text } = option;
      return text.toLowerCase().includes(searchValue);
    },
    [],
  );

  function renderTableSelect() {
    const disabled =
      (currentSchema && !formMode && readOnly) ||
      (!currentSchema && !database?.allow_multi_schema_metadata_fetch);

    const header = sqlLabMode ? (
      <FormLabel>{t('See table schema')}</FormLabel>
    ) : (
      <FormLabel>{t('Table')}</FormLabel>
    );

    const select = (
      <Select
        ariaLabel={t('Select table or type table name')}
        disabled={disabled}
        filterOption={handleFilterOption}
        header={header}
        labelInValue
        lazyLoading={false}
        loading={loadingTables}
        name="select-table"
        onChange={(table: TableOption) => internalTableChange(table)}
        options={tableOptions}
        placeholder={t('Select table or type table name')}
        showSearch
        value={currentTable}
      />
    );

    const refreshLabel = !formMode && !readOnly && (
      <RefreshLabel
        onClick={() => setRefresh(refresh + 1)}
        tooltipContent={t('Force refresh table list')}
      />
    );

    return renderSelectRow(select, refreshLabel);
  }

  return (
    <TableSelectorWrapper>
      {renderDatabaseSelector()}
      {sqlLabMode && !formMode && <div className="divider" />}
      {renderTableSelect()}
    </TableSelectorWrapper>
  );
};

export default TableSelector;<|MERGE_RESOLUTION|>--- conflicted
+++ resolved
@@ -225,11 +225,7 @@
     // We are using the refresh state to re-trigger the query
     // previousRefresh should be out of dependencies array
     // eslint-disable-next-line react-hooks/exhaustive-deps
-<<<<<<< HEAD
-  }, [currentDbId, currentSchema, onTablesLoad, refresh, currentTable]);
-=======
   }, [currentDatabase, currentSchema, onTablesLoad, refresh]);
->>>>>>> c2e1ab65
 
   function renderSelectRow(select: ReactNode, refreshBtn: ReactNode) {
     return (
